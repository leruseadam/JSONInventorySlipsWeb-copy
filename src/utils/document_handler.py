import logging
from docxtpl import DocxTemplate
import os
from docx import Document
from docx.shared import Pt
from docx.enum.section import WD_SECTION
from docx.oxml import parse_xml
import jinja2
from .docx_validator import DocxValidator
import tempfile
import shutil

logger = logging.getLogger(__name__)

class DocumentHandler:
    def __init__(self):
        self.doc = None
        
    def create_document(self, template_path):
        """Create document from template"""
        logger.info(f"Attempting to load template from: {template_path}")
        if not os.path.exists(template_path):
            raise ValueError(f"Template not found: {template_path}")
<<<<<<< HEAD
        self.doc = DocxTemplate(template_path)
        return self.doc
=======
        logger.info(f"Template exists, loading now...")
        try:
            self.doc = Document(template_path)
            logger.info(f"Template loaded successfully")
            return self.doc
        except Exception as e:
            logger.error(f"Failed to load template: {str(e)}")
            raise
>>>>>>> f8ead50a

    def add_content_to_table(self, records):
        """Add content to document using Jinja2 templating with improved stability"""
        if not records or not isinstance(records, list):
            return False

        try:
            from docx.shared import Pt
            from docx.enum.text import WD_ALIGN_PARAGRAPH
            import tempfile
            import os
            import shutil
            
            # Sort records by product type and then by product name
            sorted_records = sorted(records, 
                key=lambda x: (
                    str(x.get('Product Type*', '')).lower(),
                    str(x.get('Product Name*', '')).lower()
                )
            )
            
            # Calculate total pages
            total_pages = (len(sorted_records) + 3) // 4  # Ceiling division by 4
            
            # Create a temporary directory for intermediate files
            temp_dir = tempfile.mkdtemp()
            template_path = self.doc.docx.path
            final_doc = None
            
            try:
                # Configure Jinja2 environment once
                jinja_env = jinja2.Environment(
                    block_start_string='{{%',
                    block_end_string='%}}',
                    variable_start_string='{{',
                    variable_end_string='}}',
                    comment_start_string='{#',
                    comment_end_string='#}',
                    autoescape=True
                )

<<<<<<< HEAD
                # Process records in groups of 4
                for page_idx, start_idx in enumerate(range(0, len(sorted_records)), 1):
                    # Create a fresh template for each page
                    page_doc = DocxTemplate(template_path)
                    
                    # Get records for this page
                    chunk = sorted_records[start_idx:min(start_idx + 4, len(sorted_records))]
                    
                    # Initialize context for this page
                    context = {
                        'current_page': page_idx,
                        'total_pages': total_pages,
                        'page_number': f'Page {page_idx} of {total_pages}'
                    }
                    
                    # Add context for each record in the chunk
                    for idx, record in enumerate(chunk, 1):
                        # Get quantity and ensure it's a whole number
                        qty = record.get('Quantity Received*', 0)
                        try:
                            qty = float(qty)
                            qty = int(round(qty))
                        except (ValueError, TypeError):
                            qty = 0
                            
                        # Clean vendor name
                        vendor = record.get('Vendor', 'Unknown Vendor')
                        if ' - ' in vendor:
                            vendor = vendor.split(' - ')[1]
=======
                # Replace placeholders for each record in chunk
                for idx, record in enumerate(chunk, 1):
                    product_name = record.get('Product Name*', '')
                    vendor = record.get('Vendor', 'Unknown Vendor')
                    if ' - ' in vendor:  # Extract actual vendor name if in format "ID - Name"
                        vendor = vendor.split(' - ')[1]
                    
                    replacements = {
                        f'{{{{Label{idx}.ProductName}}}}': product_name[:100],  # Limit length
                        f'{{{{Label{idx}.Barcode}}}}': record.get('Barcode*', '')[:50],
                        f'{{{{Label{idx}.AcceptedDate}}}}': record.get('Accepted Date', ''),
                        f'{{{{Label{idx}.Vendor}}}}': vendor[:50]
                    }
                    
                    # Apply replacements in all paragraphs and tables
                    for paragraph in all_paragraphs:
                        for run in paragraph.runs:
                            text = run.text
                            for old_text, new_text in replacements.items():
                                if old_text in text:
                                    text = text.replace(old_text, str(new_text))
                                    run.text = text
                                    run.font.name = 'Arial'  # Use Arial font
                                    if '.ProductName' in old_text:
                                        run.font.size = Pt(11)  # Larger font for product name
                                    else:
                                        run.font.size = Pt(10)  # Standard font size

                # Clean up any remaining placeholders in unused slots
                for unused_idx in range(len(chunk) + 1, 5):
                    empty_replacements = {
                        f'{{{{Label{unused_idx}.ProductName}}}}': '',
                        f'{{{{Label{unused_idx}.Barcode}}}}': '',
                        f'{{{{Label{unused_idx}.AcceptedDate}}}}': '',
                        f'{{{{Label{unused_idx}.Vendor}}}}': ''
                    }
                
                for paragraph in all_paragraphs:
                    for run in paragraph.runs:
                        for old_text, new_text in empty_replacements.items():
                            if old_text in run.text:
                                run.text = run.text.replace(old_text, '')
>>>>>>> f8ead50a

                        context[f'Label{idx}'] = {
                            'AcceptedDate': record.get('Accepted Date', ''),
                            'Vendor': vendor,
                            'ProductName': record.get('Product Name*', '')[:100],
                            'Barcode': record.get('Barcode*', '')[:50],
                            'QuantityReceived': str(qty)
                        }
                    
                    # Clear unused labels
                    for idx in range(len(chunk) + 1, 5):
                        context[f'Label{idx}'] = {
                            'AcceptedDate': '',
                            'Vendor': '',
                            'ProductName': '',
                            'Barcode': '',
                            'QuantityReceived': ''
                        }
                    
                    # Render the template for this page
                    page_doc.render(context, jinja_env)
                    
                    # Add page number to footer
                    footer = page_doc.docx.sections[0].footer
                    paragraph = footer.paragraphs[0] if footer.paragraphs else footer.add_paragraph()
                    paragraph.alignment = WD_ALIGN_PARAGRAPH.CENTER
                    paragraph.clear()  # Clear any existing content
                    
                    page_number_text = paragraph.add_run(f'Page {page_idx} of {total_pages}')
                    page_number_text.font.name = 'Arial'
                    page_number_text.font.size = Pt(10)
                    
                    # Save this page
                    page_path = os.path.join(temp_dir, f'page_{page_idx}.docx')
                    page_doc.save(page_path)
                    
                    # For first page, keep it as the base
                    if page_idx == 1:
                        final_doc = page_doc
                    else:
                        # Add content from this page to the final document
                        from docxcompose.composer import Composer
                        if not hasattr(final_doc, 'composer'):
                            final_doc.composer = Composer(final_doc.docx)
                        final_doc.composer.append(page_doc.docx)
                
                # Set the final composed document
                if hasattr(final_doc, 'composer'):
                    self.doc.docx = final_doc.composer.doc
                else:
                    self.doc.docx = final_doc.docx
                
                return True
                
            finally:
                # Clean up temporary files
                try:
                    shutil.rmtree(temp_dir)
                except Exception as e:
                    logger.warning(f"Failed to clean up temporary files: {e}")

        except Exception as e:
            logger.error(f"Failed to add content: {str(e)}")
            return False

    def _add_section_break(self):
        """Add a section break to create a new page"""
        section = self.doc.docx.add_section(WD_SECTION.NEW_PAGE)
        # Copy the previous section's settings
        previous_section = self.doc.docx.sections[-2]
        section._sectPr.append(parse_xml(previous_section._sectPr.xml))
        return section

    def save_document(self, filepath):
        """Save document with validation"""
        try:
<<<<<<< HEAD
            # Create a temporary file first
            temp_dir = tempfile.mkdtemp()
            temp_path = os.path.join(temp_dir, "temp.docx")
            
            try:
                # Save to temporary file first
                self.doc.save(temp_path)
                
                # Verify the document is valid
                test_doc = Document(temp_path)
                if not test_doc.sections:
                    raise ValueError("Generated document has no sections")
                
                # Create target directory if needed
                os.makedirs(os.path.dirname(filepath), exist_ok=True)
                
                # Copy the verified document to final destination
                shutil.copy2(temp_path, filepath)
                return True
                
            finally:
                # Clean up temporary files
                try:
                    shutil.rmtree(temp_dir)
                except:
                    pass
                    
=======
            # Save to temporary file first
            temp_path = filepath + '.tmp'
            os.makedirs(os.path.dirname(filepath), exist_ok=True)
            
            # Save and validate
            self.doc.save(temp_path)
            
            # Simple validation - try to open it
            test_doc = Document(temp_path)
            if test_doc.paragraphs or test_doc.tables:
                # If valid, move to final location
                os.replace(temp_path, filepath)
                return True
            else:
                raise ValueError("Generated document appears to be empty")
                
>>>>>>> f8ead50a
        except Exception as e:
            logger.error(f"Failed to save document: {str(e)}")
            if os.path.exists(temp_path):
                try:
                    os.remove(temp_path)
                except:
                    pass
            return False<|MERGE_RESOLUTION|>--- conflicted
+++ resolved
@@ -1,14 +1,10 @@
 import logging
-from docxtpl import DocxTemplate
+from docx import Document
+from docx.shared import Pt, Inches
+from docx.enum.text import WD_ALIGN_PARAGRAPH
 import os
-from docx import Document
-from docx.shared import Pt
-from docx.enum.section import WD_SECTION
-from docx.oxml import parse_xml
-import jinja2
-from .docx_validator import DocxValidator
-import tempfile
-import shutil
+import re
+from .docx_validator import validate_docx
 
 logger = logging.getLogger(__name__)
 
@@ -18,264 +14,82 @@
         
     def create_document(self, template_path):
         """Create document from template"""
-        logger.info(f"Attempting to load template from: {template_path}")
         if not os.path.exists(template_path):
             raise ValueError(f"Template not found: {template_path}")
-<<<<<<< HEAD
-        self.doc = DocxTemplate(template_path)
+        self.doc = Document(template_path)
         return self.doc
-=======
-        logger.info(f"Template exists, loading now...")
-        try:
-            self.doc = Document(template_path)
-            logger.info(f"Template loaded successfully")
-            return self.doc
-        except Exception as e:
-            logger.error(f"Failed to load template: {str(e)}")
-            raise
->>>>>>> f8ead50a
 
     def add_content_to_table(self, records):
-        """Add content to document using Jinja2 templating with improved stability"""
+        """Add content to document replacing placeholders"""
         if not records or not isinstance(records, list):
             return False
 
         try:
-            from docx.shared import Pt
-            from docx.enum.text import WD_ALIGN_PARAGRAPH
-            import tempfile
-            import os
-            import shutil
-            
-            # Sort records by product type and then by product name
-            sorted_records = sorted(records, 
-                key=lambda x: (
-                    str(x.get('Product Type*', '')).lower(),
-                    str(x.get('Product Name*', '')).lower()
-                )
-            )
-            
-            # Calculate total pages
-            total_pages = (len(sorted_records) + 3) // 4  # Ceiling division by 4
-            
-            # Create a temporary directory for intermediate files
-            temp_dir = tempfile.mkdtemp()
-            template_path = self.doc.docx.path
-            final_doc = None
-            
-            try:
-                # Configure Jinja2 environment once
-                jinja_env = jinja2.Environment(
-                    block_start_string='{{%',
-                    block_end_string='%}}',
-                    variable_start_string='{{',
-                    variable_end_string='}}',
-                    comment_start_string='{#',
-                    comment_end_string='#}',
-                    autoescape=True
-                )
+            # Process records in chunks of 4 (for template layout)
+            for chunk_index, i in enumerate(range(0, len(records), 4)):
+                chunk = records[i:i + 4]
+                
+                if chunk_index > 0:
+                    # Add page break between chunks
+                    self.doc.add_page_break()
+                
+                # Find all paragraphs and tables in the document
+                all_paragraphs = []
+                for paragraph in self.doc.paragraphs:
+                    all_paragraphs.append(paragraph)
+                for table in self.doc.tables:
+                    for row in table.rows:
+                        for cell in row.cells:
+                            for paragraph in cell.paragraphs:
+                                all_paragraphs.append(paragraph)
 
-<<<<<<< HEAD
-                # Process records in groups of 4
-                for page_idx, start_idx in enumerate(range(0, len(sorted_records)), 1):
-                    # Create a fresh template for each page
-                    page_doc = DocxTemplate(template_path)
-                    
-                    # Get records for this page
-                    chunk = sorted_records[start_idx:min(start_idx + 4, len(sorted_records))]
-                    
-                    # Initialize context for this page
-                    context = {
-                        'current_page': page_idx,
-                        'total_pages': total_pages,
-                        'page_number': f'Page {page_idx} of {total_pages}'
+                # Replace placeholders for each record in chunk
+                for idx, record in enumerate(chunk, 1):
+                    replacements = {
+                        f'{{{{Label{idx}.AcceptedDate}}}}': record.get('Accepted Date', ''),
+                        f'{{{{Label{idx}.Vendor}}}}': record.get('Vendor', 'Unknown Vendor'),
+                        f'{{{{Label{idx}.ProductName}}}}': record.get('Product Name*', ''),
+                        f'{{{{Label{idx}.Barcode}}}}': record.get('Barcode*', ''),
+                        f'{{{{Label{idx}.QuantityReceived}}}}': str(record.get('Quantity Received*', ''))
                     }
                     
-                    # Add context for each record in the chunk
-                    for idx, record in enumerate(chunk, 1):
-                        # Get quantity and ensure it's a whole number
-                        qty = record.get('Quantity Received*', 0)
-                        try:
-                            qty = float(qty)
-                            qty = int(round(qty))
-                        except (ValueError, TypeError):
-                            qty = 0
-                            
-                        # Clean vendor name
-                        vendor = record.get('Vendor', 'Unknown Vendor')
-                        if ' - ' in vendor:
-                            vendor = vendor.split(' - ')[1]
-=======
-                # Replace placeholders for each record in chunk
-                for idx, record in enumerate(chunk, 1):
-                    product_name = record.get('Product Name*', '')
-                    vendor = record.get('Vendor', 'Unknown Vendor')
-                    if ' - ' in vendor:  # Extract actual vendor name if in format "ID - Name"
-                        vendor = vendor.split(' - ')[1]
-                    
-                    replacements = {
-                        f'{{{{Label{idx}.ProductName}}}}': product_name[:100],  # Limit length
-                        f'{{{{Label{idx}.Barcode}}}}': record.get('Barcode*', '')[:50],
-                        f'{{{{Label{idx}.AcceptedDate}}}}': record.get('Accepted Date', ''),
-                        f'{{{{Label{idx}.Vendor}}}}': vendor[:50]
+                    # Apply replacements in all paragraphs
+                    for paragraph in all_paragraphs:
+                        for run in paragraph.runs:
+                            for old_text, new_text in replacements.items():
+                                if old_text in run.text:
+                                    run.text = run.text.replace(old_text, str(new_text))
+                                    run.font.name = 'Arial'
+                                    run.font.size = Pt(11)
+
+                # Clean up unused placeholders for this chunk
+                for idx in range(len(chunk) + 1, 5):
+                    empty_replacements = {
+                        f'{{{{Label{idx}.AcceptedDate}}}}': '',
+                        f'{{{{Label{idx}.Vendor}}}}': '',
+                        f'{{{{Label{idx}.ProductName}}}}': '',
+                        f'{{{{Label{idx}.Barcode}}}}': '',
+                        f'{{{{Label{idx}.QuantityReceived}}}}': ''
                     }
                     
-                    # Apply replacements in all paragraphs and tables
                     for paragraph in all_paragraphs:
                         for run in paragraph.runs:
-                            text = run.text
-                            for old_text, new_text in replacements.items():
-                                if old_text in text:
-                                    text = text.replace(old_text, str(new_text))
-                                    run.text = text
-                                    run.font.name = 'Arial'  # Use Arial font
-                                    if '.ProductName' in old_text:
-                                        run.font.size = Pt(11)  # Larger font for product name
-                                    else:
-                                        run.font.size = Pt(10)  # Standard font size
+                            for old_text, new_text in empty_replacements.items():
+                                if old_text in run.text:
+                                    run.text = run.text.replace(old_text, '')
 
-                # Clean up any remaining placeholders in unused slots
-                for unused_idx in range(len(chunk) + 1, 5):
-                    empty_replacements = {
-                        f'{{{{Label{unused_idx}.ProductName}}}}': '',
-                        f'{{{{Label{unused_idx}.Barcode}}}}': '',
-                        f'{{{{Label{unused_idx}.AcceptedDate}}}}': '',
-                        f'{{{{Label{unused_idx}.Vendor}}}}': ''
-                    }
-                
-                for paragraph in all_paragraphs:
-                    for run in paragraph.runs:
-                        for old_text, new_text in empty_replacements.items():
-                            if old_text in run.text:
-                                run.text = run.text.replace(old_text, '')
->>>>>>> f8ead50a
-
-                        context[f'Label{idx}'] = {
-                            'AcceptedDate': record.get('Accepted Date', ''),
-                            'Vendor': vendor,
-                            'ProductName': record.get('Product Name*', '')[:100],
-                            'Barcode': record.get('Barcode*', '')[:50],
-                            'QuantityReceived': str(qty)
-                        }
-                    
-                    # Clear unused labels
-                    for idx in range(len(chunk) + 1, 5):
-                        context[f'Label{idx}'] = {
-                            'AcceptedDate': '',
-                            'Vendor': '',
-                            'ProductName': '',
-                            'Barcode': '',
-                            'QuantityReceived': ''
-                        }
-                    
-                    # Render the template for this page
-                    page_doc.render(context, jinja_env)
-                    
-                    # Add page number to footer
-                    footer = page_doc.docx.sections[0].footer
-                    paragraph = footer.paragraphs[0] if footer.paragraphs else footer.add_paragraph()
-                    paragraph.alignment = WD_ALIGN_PARAGRAPH.CENTER
-                    paragraph.clear()  # Clear any existing content
-                    
-                    page_number_text = paragraph.add_run(f'Page {page_idx} of {total_pages}')
-                    page_number_text.font.name = 'Arial'
-                    page_number_text.font.size = Pt(10)
-                    
-                    # Save this page
-                    page_path = os.path.join(temp_dir, f'page_{page_idx}.docx')
-                    page_doc.save(page_path)
-                    
-                    # For first page, keep it as the base
-                    if page_idx == 1:
-                        final_doc = page_doc
-                    else:
-                        # Add content from this page to the final document
-                        from docxcompose.composer import Composer
-                        if not hasattr(final_doc, 'composer'):
-                            final_doc.composer = Composer(final_doc.docx)
-                        final_doc.composer.append(page_doc.docx)
-                
-                # Set the final composed document
-                if hasattr(final_doc, 'composer'):
-                    self.doc.docx = final_doc.composer.doc
-                else:
-                    self.doc.docx = final_doc.docx
-                
-                return True
-                
-            finally:
-                # Clean up temporary files
-                try:
-                    shutil.rmtree(temp_dir)
-                except Exception as e:
-                    logger.warning(f"Failed to clean up temporary files: {e}")
+            return True
 
         except Exception as e:
             logger.error(f"Failed to add content: {str(e)}")
             return False
 
-    def _add_section_break(self):
-        """Add a section break to create a new page"""
-        section = self.doc.docx.add_section(WD_SECTION.NEW_PAGE)
-        # Copy the previous section's settings
-        previous_section = self.doc.docx.sections[-2]
-        section._sectPr.append(parse_xml(previous_section._sectPr.xml))
-        return section
-
     def save_document(self, filepath):
-        """Save document with validation"""
+        """Save document"""
         try:
-<<<<<<< HEAD
-            # Create a temporary file first
-            temp_dir = tempfile.mkdtemp()
-            temp_path = os.path.join(temp_dir, "temp.docx")
-            
-            try:
-                # Save to temporary file first
-                self.doc.save(temp_path)
-                
-                # Verify the document is valid
-                test_doc = Document(temp_path)
-                if not test_doc.sections:
-                    raise ValueError("Generated document has no sections")
-                
-                # Create target directory if needed
-                os.makedirs(os.path.dirname(filepath), exist_ok=True)
-                
-                # Copy the verified document to final destination
-                shutil.copy2(temp_path, filepath)
-                return True
-                
-            finally:
-                # Clean up temporary files
-                try:
-                    shutil.rmtree(temp_dir)
-                except:
-                    pass
-                    
-=======
-            # Save to temporary file first
-            temp_path = filepath + '.tmp'
             os.makedirs(os.path.dirname(filepath), exist_ok=True)
-            
-            # Save and validate
-            self.doc.save(temp_path)
-            
-            # Simple validation - try to open it
-            test_doc = Document(temp_path)
-            if test_doc.paragraphs or test_doc.tables:
-                # If valid, move to final location
-                os.replace(temp_path, filepath)
-                return True
-            else:
-                raise ValueError("Generated document appears to be empty")
-                
->>>>>>> f8ead50a
+            self.doc.save(filepath)
+            return True
         except Exception as e:
             logger.error(f"Failed to save document: {str(e)}")
-            if os.path.exists(temp_path):
-                try:
-                    os.remove(temp_path)
-                except:
-                    pass
             return False